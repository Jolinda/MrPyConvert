--- conflicted
+++ resolved
@@ -1,14 +1,9 @@
 import re
 import json
 import os
-<<<<<<< HEAD
-from pathlib import Path, PurePath
-from itertools import groupby
-=======
 import csv
 import pathlib
 import itertools
->>>>>>> d01ca002
 import pydicom
 
 # todo: a preview function!
