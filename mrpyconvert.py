--- conflicted
+++ resolved
@@ -101,21 +101,6 @@
         else:
             self.series.extend(found_series)
 
-<<<<<<< HEAD
-=======
-        # assign session numbers to series objects using relative study uids
-        # I am assuming these sort chronologically! Could use date_time
-        # can't use date: could have two on same day
-        # todo: move to script generation, maybe use itertools
-        if self.autosession:
-            # self.series = sorted(self.series, lambda x: (x.subject, x.study_uid))
-            all_subjects = {x.subject for x in self.series}
-            for subject in all_subjects:
-                s_series = [s for s in self.series if s.subject == subject]
-                studies = sorted({s.study_uid for s in s_series})
-                for s in s_series:
-                    s.session = studies.index(s.study_uid) + 1
->>>>>>> a069a835
 
     def inspect(self, dicom_path=None):
         if not dicom_path:
@@ -190,8 +175,7 @@
             series_to_convert = []
             if entity.index:
                 for k, g in itertools.groupby(series_to_consider, key=lambda x: x.study_uid):
-                    if m := next((x for i, x in enumerate(g) if i + 1 == entity.index), None): series_to_convert.append(
-                        m)
+                    if m := next((x for i, x in enumerate(g) if i+1 == entity.index), None): series_to_convert.append(m)
             else:
                 series_to_convert = series_to_consider
 
